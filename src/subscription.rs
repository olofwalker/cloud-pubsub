--- conflicted
+++ resolved
@@ -92,17 +92,7 @@
             .received_messages
             .unwrap_or_default()
             .into_iter()
-<<<<<<< HEAD
-            .filter_map(|packet| match T::from(packet.message) {
-                Ok(o) => Some(o),
-                Err(e) => {
-                    log::error!("Failed converting pubsub {}", e);
-                    None
-                }
-            })
-=======
             .map(|m| (T::from(m.message), m.ack_id))
->>>>>>> 83b6cc4f
             .collect();
         Ok(messages)
     }
